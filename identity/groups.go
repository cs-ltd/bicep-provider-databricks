--- conflicted
+++ resolved
@@ -59,21 +59,6 @@
 	if err != nil {
 		return
 	}
-<<<<<<< HEAD
-	//get inherited groups
-	var groups []ScimGroup
-	for _, inheritedGroup := range group.Parents {
-		inheritedGroupFull, err := a.Read(inheritedGroup.Value)
-		if err != nil {
-			return group, err
-		}
-		groups = append(groups, inheritedGroupFull)
-	}
-	inherited, unInherited := a.getInheritedAndNonInheritedRoles(group, groups)
-	group.InheritedRoles = inherited
-	group.UnInheritedRoles = unInherited
-=======
->>>>>>> abd7c095
 	return
 }
 
